class BaseSweepObject:
    def __init__(self):

        self._point_generator = None
        self._station = None
        self._namespace = None

        self._measure_functions = {
            "before_each": [],
            "after_each": [],
            "after_start": [],
            "after_end": []
        }

        for name in self._measure_functions.keys():
            setattr(self, name, self._add_measure_function(name))

    def _add_measure_function(self, name):
        def inner(func):
            self._measure_functions[name].append(func)
            return self

        return inner

    def _execute_measure_function(self, name):
        msg_all = dict()
        for func in self._measure_functions[name]:
            msg = func(self._station, self._namespace)
            msg_all.update(msg)

        return msg_all

    def _add_hooks(self, setter_function):
        def hooked():

            start = True
            stop = False
            setter_generator = setter_function()

            while not stop:

                try:
                    before_msg = self._execute_measure_function("before_each")
                    main_msg = next(setter_generator)
                    after_msg = self._execute_measure_function("after_each")

                    main_msg.update(before_msg)
                    main_msg.update(after_msg)
                    yield main_msg

<<<<<<< HEAD
class BaseSweepObject:
    def __init__(self, parameters, point_functions, chain_operator, before_each=None, after_each=None):
        """
        Parameters
        ----------
        parameters: list, qcodes.StandardParameter
        point_functions: list, generator_function, n_parameters
            A list of equal length as the number of parameters. Each generator function accepts two parameters; a
             QCoDeS Station and a pysweep Namespace. Each "next" operation on the generators gives the next value to be
             set on the parameters
        chain_operator: callable
            Callable which accepts a list of generator functions as input and returns a single generator function. This
            function accepts two parameters: a QCoDeS Station and a pysweep Namespace
        """

        self._parameters = [{False: ParameterWrapper(p, before_each, after_each), True: p}
                            [isinstance(p, ParameterWrapper)] for p in parameters]

        self._point_functions = point_functions
        self._chain_operator = chain_operator
=======
                except StopIteration:
                    stop = True
                    self._execute_measure_function("after_end")
                    continue
>>>>>>> df25142f

                if start:
                    self._execute_measure_function("after_start")
                    start = False

        return hooked

    def _setter_function(self):
        raise NotImplementedError("Please subclass BaseSweepObject")

    def __iter__(self):
        self._point_generator = self._add_hooks(self._setter_function)()
        return self

    def __next__(self):
        return next(self._point_generator)

    def set_station(self, station):
        self._station = station

    def set_namespace(self, namespace):
        self._namespace = namespace

    def unset_namespace(self):
        self._namespace = None


class SweepObject(BaseSweepObject):
    def __init__(self, parameter, point_function):
        self._parameter = parameter

        if not callable(point_function):
            self._point_function = lambda station, namespace: iter(point_function)
        else:
            self._point_function = point_function

        super().__init__()

    def _setter_function(self):
        for value in self._point_function(self._station, self._namespace):
            self._parameter.set(value)
            yield {self._parameter.label: {"unit": self._parameter.units, "value": value}}


class SweepProduct(BaseSweepObject):
    def __init__(self, sweep_objects):
        self._sweep_object = sweep_objects
        super().__init__()

    @staticmethod
    def _two_product(sweep_object1, sweep_object2):
        def inner():
            for result1 in sweep_object1:
                for result2 in sweep_object2:
                    result2.update(result1)
                    yield result2
        return inner()

    def _setter_function(self):
        prod = self._sweep_object[-1]
        for sweep_object in self._sweep_object[-2::-1]:
            prod = SweepProduct._two_product(prod, sweep_object)
        return prod
<|MERGE_RESOLUTION|>--- conflicted
+++ resolved
@@ -48,33 +48,10 @@
                     main_msg.update(after_msg)
                     yield main_msg
 
-<<<<<<< HEAD
-class BaseSweepObject:
-    def __init__(self, parameters, point_functions, chain_operator, before_each=None, after_each=None):
-        """
-        Parameters
-        ----------
-        parameters: list, qcodes.StandardParameter
-        point_functions: list, generator_function, n_parameters
-            A list of equal length as the number of parameters. Each generator function accepts two parameters; a
-             QCoDeS Station and a pysweep Namespace. Each "next" operation on the generators gives the next value to be
-             set on the parameters
-        chain_operator: callable
-            Callable which accepts a list of generator functions as input and returns a single generator function. This
-            function accepts two parameters: a QCoDeS Station and a pysweep Namespace
-        """
-
-        self._parameters = [{False: ParameterWrapper(p, before_each, after_each), True: p}
-                            [isinstance(p, ParameterWrapper)] for p in parameters]
-
-        self._point_functions = point_functions
-        self._chain_operator = chain_operator
-=======
                 except StopIteration:
                     stop = True
                     self._execute_measure_function("after_end")
                     continue
->>>>>>> df25142f
 
                 if start:
                     self._execute_measure_function("after_start")
