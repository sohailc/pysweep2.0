"""
A sweep object allows us to quickly express a measurement where we loop over independent experimental parameters and
perform measurements at different phases in the loop: either after the start of a loop, after at the end of it, or after
each of the set points in the sweep.
"""
import qcodes
import time


class BaseSweepObject:
    """
    A sweep object is defined as follows:
    1) It is iterable and looping over a sweep object shall result in independent measurement parameters being set
    at each iteration
    2) At each iteration a dictionary is returned containing information about the parameters that have been set
    and the result of the measurement performed at each set point
    3) A sweep object implements the following methods at minimum:

       * after_each
       * after_start
       * after_end
       * set_station
       * set_namespace

       The meaning and signatures of these methods are explained in their respective doc strings.
    """

    @classmethod
    def add_alias(cls, name, func):
        """
        Adding an alias on the class allows the experimenter to define extensions to the base class which (s)he
        finds handy. Examples are provided in the testing module (see "test_alias") and in the documentation.
        """
        setattr(cls, name, lambda so, *args: func(so, *args))

    def __init__(self):
        # The following attributes are determined when we begin iteration...
        self._param_setter = None  # A "param_setter" is an iterator which, when "next" is called a new value of the
        # independent parameter is set.
        self._station = None  # A QCoDeS station which allows us to access measurement instruments
        self._namespace = None  # The namespace allows different measurement functions to share a memory space

        self._measure_functions = {
            "after_each": [],
            "after_start": [],
            "after_end": []
        }

    def _execute_measure_function(self, name):
        msg_all = dict()
        for func in self._measure_functions[name]:
            msg = func(self._station, self._namespace)

            if name == "after_each":
                msg_all.update(msg)

        return msg_all

    def _add_measurement_hooks(self, param_setter):
        """
        This function takes the "bare" param_setter iterable and makes sure the correct measurement functions get
        called at the appropriate time.

        Parameters
        ----------
        param_setter: iterable

        Returns
        -------
        iterable
        """
        start = True
        for main_msg in param_setter:
            after_msg = self._execute_measure_function("after_each")
            main_msg.update(after_msg)

            if start:
                self._execute_measure_function("after_start")
                start = False

            yield main_msg

        self._execute_measure_function("after_end")

    def _setter_factory(self):
        """
        When called, this method returns the param setter iterable appropriate for this measurement
        """
        raise NotImplementedError("Please subclass BaseSweepObject")

    def __iter__(self):
        self._param_setter = self._add_measurement_hooks(self._setter_factory())
        return self

    def __next__(self):
        return next(self._param_setter)

    def after_each(self, func):
        """
        Perform a measurement at each set point

        Parameters
        ----------
        func: callable
            A callable of two parameters: station, namespace. This callable returns the result of the measurement
            in a JSON compatible dictionary (e.g. {"gate_voltage": {"unit": "V", "value": 2.3}} )

        Returns
        -------
        self
        """
        self._measure_functions["after_each"].append(func)
        return self

    def after_start(self, func):
        """
        Perform a measurement after setting the first set point in a sweep

        Parameters
        ----------
        func: callable
            A callable of two parameters: station, namespace. This callable returns nothing

        Returns
        -------
        self
        """
        self._measure_functions["after_start"].append(func)
        return self

    def after_end(self, func):
        """
        Perform a measurement after finishing a sweep

        Parameters
        ----------
        func: callable
            A callable of two parameters: station, namespace. This callable returns nothing

        Returns
        -------
        self
        """
        self._measure_functions["after_end"].append(func)
        return self

    def set_station(self, station):
        """
        Make a station available to measurements being performed

        Parameters
        ----------
        station: qcodes.station

        Returns
        -------
        self
        """
        if station is not None:
            self._station = station
        return self

    def set_namespace(self, namespace):
        """
        Make a namespace available to measurements being performed

        Parameters
        ---------
        namespace: pysweep.Namespace

        Returns
        -------
        self
        """
        if namespace is not None:
            self._namespace = namespace
        return self

# --------------Sweep Subclasses ----------------------------------------------------------------------------


class IteratorSweep(BaseSweepObject):
    """
    Sweep independent parameters by unrolling an iterator. This class is useful if we have "bare" parameter set iterator
    and need to create a proper sweep object as defined in the BaseSweepObject docstring. See the "NestedSweep"
    subclass for an example.

    Parameters
    ----------
    iterator_function: callable
        A callable with no parameters, returning an iterator. Unrolling this iterator has the
        effect of setting the independent parameters.
    """
    def __init__(self, iterator_function):
        self._iterator_function = iterator_function
        super().__init__()

    def _setter_factory(self):
        return self._iterator_function()


class ParameterSweep(BaseSweepObject):
    """
    Sweep independent parameters by looping over set point values and setting a QCoDeS parameter to this value at
    each iteration

    Parameters
    ----------
    parameter: qcodes.StandardParameter
    point_function: callable
        A callable of two parameters: station, namespace, returning an iterator. Unrolling this iterator returns to
        us set values of the parameter
    """
    def __init__(self, parameter, point_function):
        self._parameter = parameter
        self._point_function = point_function
        super().__init__()

    def _setter_factory(self):
        for set_value in self._point_function(self._station, self._namespace):
            self._parameter.set(set_value)
            yield {self._parameter.label: {"unit": self._parameter.unit, "value": set_value}}


class FunctionSweep(BaseSweepObject):
    """
    Sweep independent parameters by looping over set point values and calling a set function

    Parameters
    ----------
    set_function: callable
        A callable of three parameters: station, namespace, set_value. This returns a dictionary containing arbitrary
        information about the value set and any measurements performed (or it can contain any information that needs to
        be added in the final dataset
    point_function: callable
        A callable of two parameters: station, namespace, returning an iterator. Unrolling this iterator returns to
        us set values of the parameter
    """
    def __init__(self, set_function, point_function):
        self._set_function = set_function
        self._point_function = point_function
        super().__init__()

    def _setter_factory(self):
        for set_value in self._point_function(self._station, self._namespace):
            yield self._set_function(self._station, self._namespace, set_value)


class NestedSweep(BaseSweepObject):
    """
    Nest multiple sweep objects. This is for example very useful when performing two or higher dimensional scans
    (e.g. sweep two gate voltages and measure a current at each coordinate (gate1, gate2).

    Parameters
    ----------
    sweep_objects: list, BaseSweepObject
        The first sweep object in the list represents the inner most loop

    Notes
    -----
    We produce a nested sweep object of arbitrary depth by first defining a function which nests just two sweep objects

        product = two_product(so1, so2)

    A third order nest is then achieved like so:

        product = two_product(so1, two_product(so2, so3))

    A fourth order by

        product = two_product(so1, two_product(so2, two_product(so3, so4)))

    Etc...
    """
    def __init__(self, sweep_objects):
        self._sweep_objects = sweep_objects
        super().__init__()

    @staticmethod
    def _two_product(sweep_object1, sweep_object2):
        """
        Parameters
        ----------
        sweep_object1: BaseSweepObject
        sweep_object2: BaseSweepObject

        Returns
        -------
        BaseSweepObject
        """
        def inner():
            for result2 in sweep_object2:
                for result1 in sweep_object1:
                    result1.update(result2)
                    yield result1

        return IteratorSweep(inner)

    def _setter_factory(self):
        prod = self._sweep_objects[0]
        for so in self._sweep_objects[1:]:
            prod = NestedSweep._two_product(prod, so)

        return prod

    def set_station(self, station):
        """
        We need to pass on the station to the sweep objects in the nest

        Parameter
        ---------
        station: qcodes.Station
        """
        self._station = station
        for so in self._sweep_objects:
            so.set_station(station)
        return self

    def set_namespace(self, namespace):
        """
        We need to pass on the namespace to the sweep objects in the nest

        Parameter
        ---------
        namespace: pysweep.Namespace
        """
        self._namespace = namespace
        for so in self._sweep_objects:
            so.set_namespace(namespace)
        return self


class ZipSweep(BaseSweepObject):
    """
    Zip multiple sweep objects. Unlike a nested sweep, we will produce a 1D sweep

    Parameters
    ----------
    sweep_objects: list, BaseSweepObject
    """
    def __init__(self, sweep_objects):
        self._sweep_objects = sweep_objects
        super().__init__()

    @staticmethod
    def _combine_dictionaries(dictionaries):
        combined = {}
        for d in dictionaries:
            combined.update(d)
        return combined

    def _setter_factory(self):
        for results in zip(*self._sweep_objects):
            yield ZipSweep._combine_dictionaries(results)

    def set_station(self, station):
        """
        We need to pass on the station to the sweep objects in the nest

        Parameter
        ---------
        station: qcodes.Station
        """
        self._station = station
        for so in self._sweep_objects:
            so.set_station(station)
        return self

    def set_namespace(self, namespace):
        """
        We need to pass on the namespace to the sweep objects in the nest

        Parameter
        ---------
        namespace: pysweep.Namespace
        """
        self._namespace = namespace
        for so in self._sweep_objects:
            so.set_namespace(namespace)
        return self


class TimeTrace(BaseSweepObject):
    def __init__(self, measure, delay, total_time):
        self._measure = measure
        self._delay = delay
        self._total_time = total_time
        super().__init__()

    def _setter_factory(self):
        t0 = time.time()
        t = t0
        while t - t0 < self._total_time:
            msg = self._measure(self._station, self._namespace)
            time_msg = {"time": {"unit": "s", "value": t}}
            msg.update(time_msg)
            yield msg
            time.sleep(self._delay)
            t = time.time()


# --------------  Sweep Factories ----------------------------------------------------------------------------


def sweep(obj, sweep_points):
    """
    A convenience function to create a 1D sweep object

    Parameters
    ----------
    obj: qcodes.StandardParameter or callable
        If callable, it shall be a callable of three parameters: station, namespace, set_value and shall return a
        dictionary
    sweep_points: iterable or callable returning a iterable
        If callable, it shall be a callable of two parameters: station, namespace and shall return an iterable

    Returns
    -------
    FunctionSweep or ParameterSweep
    """

    if not callable(sweep_points):
        point_function = lambda station, namespace: sweep_points
    else:
        point_function = sweep_points

    if not isinstance(obj, qcodes.StandardParameter):
        if not callable(obj):
            raise ValueError("The object to sweep over needs to either be a QCoDeS parameter or a function")

        return FunctionSweep(obj, point_function)
    else:
        return ParameterSweep(obj, point_function)


def nested_sweep(*sweep_objects):
    """
    A convenience function to make nested sweeps

    Parameters
    ----------
    sweep_objects: list, BaseSweepObject
    """
    return NestedSweep(sweep_objects)


def zip_sweep(*sweep_objects):
    """
    A convenience function to make a zipped sweep

<<<<<<< HEAD
def sweep_zip(*sweep_objects):
    return SweepZip(sweep_objects)


def time_trace(measure, delay, total_time):
    return TimeTrace(measure, delay, total_time)
=======
    Parameters
    ----------
    sweep_objects: list, BaseSweepObject
    """
    return ZipSweep(sweep_objects)
>>>>>>> b13b7c68
<|MERGE_RESOLUTION|>--- conflicted
+++ resolved
@@ -4,7 +4,6 @@
 each of the set points in the sweep.
 """
 import qcodes
-import time
 
 
 class BaseSweepObject:
@@ -379,26 +378,6 @@
             so.set_namespace(namespace)
         return self
 
-
-class TimeTrace(BaseSweepObject):
-    def __init__(self, measure, delay, total_time):
-        self._measure = measure
-        self._delay = delay
-        self._total_time = total_time
-        super().__init__()
-
-    def _setter_factory(self):
-        t0 = time.time()
-        t = t0
-        while t - t0 < self._total_time:
-            msg = self._measure(self._station, self._namespace)
-            time_msg = {"time": {"unit": "s", "value": t}}
-            msg.update(time_msg)
-            yield msg
-            time.sleep(self._delay)
-            t = time.time()
-
-
 # --------------  Sweep Factories ----------------------------------------------------------------------------
 
 
@@ -448,17 +427,8 @@
     """
     A convenience function to make a zipped sweep
 
-<<<<<<< HEAD
-def sweep_zip(*sweep_objects):
-    return SweepZip(sweep_objects)
-
-
-def time_trace(measure, delay, total_time):
-    return TimeTrace(measure, delay, total_time)
-=======
     Parameters
     ----------
     sweep_objects: list, BaseSweepObject
     """
-    return ZipSweep(sweep_objects)
->>>>>>> b13b7c68
+    return ZipSweep(sweep_objects)